from abc import ABC, abstractmethod

from asyncio import Queue
from PyQt6.QtWidgets import QWidget
from pyqtconfig import ConfigManager

from typing import Dict, Tuple
from numpy.typing import NDArray

class BasePlugin(ABC):
    """
    Abstract plugin class with generic functions. All custom plugins should be subclassed
    to ensure that all the necessary methods are available to the processing pipeline.
    """

    # Static variable to contain all plugin subclasses
    plugins = []

    # For every class that inherits from BasePlugin, the class name will be added to triggers
    def __init_subclass__(cls, **kwargs):
        super().__init_subclass__(**kwargs)
        cls.plugins.append(cls)

    # @staticmethod
    # def execute_process(plugin, frame, metadata):
    #     return plugin.process(frame, metadata)

    @abstractmethod
    def __init__(self, cam_widget: QWidget, config: ConfigManager, queue_size=0):
        self.active = True
        self.cpu_bound = False
        self.io_bound = False
        self.config = config
        self.in_queue = Queue(queue_size)
        self.out_queue = None

    @abstractmethod
    def process(self, frame: NDArray, metadata: Dict) -> Tuple[NDArray, Dict]:
        raise NotImplementedError()

<<<<<<< HEAD
    # Overrite for custom behavior
    def close(self):
        print(type(self).__name__)
        self.active = False
=======
    def close(self):
        """
        Deactivates plugin and closes any plugin-dependent objects
        """
        self.active = False  # Overwrite for custom behavior
        print(f"{type(self).__name__} closed")

    # @abstractmethod
    # def close(self):
    #     raise NotImplementedError()
>>>>>>> 8468830a
<|MERGE_RESOLUTION|>--- conflicted
+++ resolved
@@ -38,20 +38,14 @@
     def process(self, frame: NDArray, metadata: Dict) -> Tuple[NDArray, Dict]:
         raise NotImplementedError()
 
-<<<<<<< HEAD
     # Overrite for custom behavior
-    def close(self):
-        print(type(self).__name__)
-        self.active = False
-=======
     def close(self):
         """
         Deactivates plugin and closes any plugin-dependent objects
         """
-        self.active = False  # Overwrite for custom behavior
+        self.active = False
         print(f"{type(self).__name__} closed")
 
     # @abstractmethod
     # def close(self):
-    #     raise NotImplementedError()
->>>>>>> 8468830a
+    #     raise NotImplementedError()