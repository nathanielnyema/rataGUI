import sys
import time
from pyqtconfig import ConfigManager, build_config_layout

from PyQt6 import QtWidgets, QtGui
from PyQt6.QtCore import Qt, QTimer

from UI.design.Ui_MainWindow import Ui_MainWindow
from UI.camera_widget import CameraWidget


class MainWindow(QtWidgets.QMainWindow, Ui_MainWindow):
    def __init__(self, camera_models = [], plugins = []):
        super().__init__()
        self.setupUi(self)

        # Set geometry relative to screen
        self.screen = QtGui.QGuiApplication.primaryScreen().availableGeometry()
        x_pos = (self.screen.width() - self.width()) // 2
        y_pos = 2 * (self.screen.height() - self.height()) // 3
        self.move(x_pos, y_pos)

        # Create ID look-ups for cameras, widgets, and configs
        self.cameras = {}
        self.camera_widgets = {}
        self.camera_models = camera_models
        self.populate_available_cameras()

        self.camera_configs = {id : ConfigManager() for id in self.cameras.keys()}
        self.populate_camera_properties()

        # Create name look-ups for plugin classes and configs
        self.plugins = {p.__name__ : p for p in plugins}
        self.plugin_configs = {p.__name__ : ConfigManager() for p in plugins}
        self.populate_plugin_list()
        self.populate_plugin_settings()
        
        # Create camera widget and start pipeline 
        self.start_button.clicked.connect(self.start_camera_widgets)
        self.start_button.setStyleSheet("background-color: darkgreen; color: white; font-weight: bold")

        # Pause camera and plugin pipeline
        self.pause_button.clicked.connect(self.pause_camera_widgets)
        self.pause_button.setStyleSheet("background-color: grey; color: white; font-weight: bold")

        # Close camera, stop pipeline and delete widget
        self.stop_button.clicked.connect(self.stop_camera_widgets)
        self.stop_button.setStyleSheet("background-color: darkred; color: white; font-weight: bold")

        # Update camera stats occasionally
        self.update_timer = QTimer()
        self.update_timer.timeout.connect(self.update_camera_stats)
        self.update_timer.start(500)


    def update_camera_stats(self):
        self.cam_stats.setRowCount(len(self.cameras))
        self.cam_stats.setColumnCount(3 + len(self.plugins))
        for row, (name, camera)  in enumerate(self.cameras.items()):
            # self.cam_stats.item(row, 0).setText(camera.getName())
            # self.cam_stats.item(row, 1).setText(str(camera.frames_acquired))
            self.cam_stats.setItem(row, 0, QtWidgets.QTableWidgetItem(name))
            self.cam_stats.setItem(row, 1, QtWidgets.QTableWidgetItem(str(camera.frames_acquired)))
            if hasattr(camera, "frames_dropped"):
                # self.cam_stats.item(row, 2).setText(str(camera.frames_dropped))
                self.cam_stats.setItem(row, 2, QtWidgets.QTableWidgetItem(str(camera.frames_dropped)))
            else:
                # self.cam_stats.item(row, 2).setText("N/A")
                self.cam_stats.setItem(row, 2, QtWidgets.QTableWidgetItem("N/A"))

            widget = self.camera_widgets[name]
            if widget is not None:
                for col, plugin in enumerate(widget.plugins):
                    if row == 0: # Only set header once
                        header_item = QtWidgets.QTableWidgetItem(type(plugin).__name__ + " Queue")
                        self.cam_stats.setHorizontalHeaderItem(3+col, header_item)

                    self.cam_stats.setItem(row, 3+col, QtWidgets.QTableWidgetItem(str(plugin.in_queue.qsize())))
        
        self.cam_stats.resizeColumnsToContents()
    
    # def update_plugin_stats(self):
    #     pass

    def populate_available_cameras(self):
        self.cam_list.clear()
        self.cam_list.setItemAlignment(Qt.AlignmentFlag.AlignTop)
        self.cam_list.itemDoubleClicked["QListWidgetItem*"].connect(
            lambda item: item.setCheckState(Qt.CheckState.Checked 
                if item.checkState() == Qt.CheckState.Unchecked else Qt.CheckState.Unchecked
            )
        )

        for camera_cls in self.camera_models:
            cam_list = camera_cls.getAvailableCameras()
            for cam in cam_list:
                # TODO: use name instead and preserve checked state
                item = QtWidgets.QListWidgetItem(cam.getName())
                item.setFlags(item.flags() | Qt.ItemFlag.ItemIsUserCheckable)
                item.setCheckState(Qt.CheckState.Checked)
                self.cam_list.addItem(item)
                if cam.getName() not in self.cameras.keys():
                    self.cameras[cam.getName()] = cam
                    self.camera_widgets[cam.getName()] = None
    
    def populate_camera_properties(self):
        for camID, config in self.camera_configs.items():
            tab = QtWidgets.QLabel('camID')
            cls = self.cameras[camID].__class__
            tab = QtWidgets.QWidget()
            if hasattr(cls, "DEFAULT_PROPS"):
                config.set_defaults(cls.DEFAULT_PROPS)
                for key, value in cls.DEFAULT_PROPS.items():
                    match value:
                        case bool():
                            widget = QtWidgets.QCheckBox()
                        case str():
                            widget = QtWidgets.QLineEdit()
                        case int():
                            widget = QtWidgets.QSpinBox()
                        case list():
                            pass
                    config.add_handler(key, widget)
            
            layout = build_config_layout(config)
            tab.setLayout(layout)
            self.cam_props.addTab(tab, str(camID))

    def populate_plugin_list(self):
        self.plugin_list.clear()
        self.plugin_list.setItemAlignment(Qt.AlignmentFlag.AlignTop)
        self.plugin_list.itemDoubleClicked["QListWidgetItem*"].connect(
            lambda item: item.setCheckState(Qt.CheckState.Checked 
                if item.checkState() == Qt.CheckState.Unchecked else Qt.CheckState.Unchecked
            )
        )

        for name in self.plugins.keys():
            item = QtWidgets.QListWidgetItem(name)
            item.setFlags(item.flags() | Qt.ItemFlag.ItemIsUserCheckable)
            item.setCheckState(Qt.CheckState.Checked)
            self.plugin_list.addItem(item)

    def populate_plugin_settings(self):
        for name, config in self.plugin_configs.items():
            cls = self.plugins[name]
            tab = QtWidgets.QWidget()
            if hasattr(cls, "DEFAULT_CONFIG"):
                config.set_defaults(cls.DEFAULT_CONFIG)

                for key, value in cls.DEFAULT_CONFIG.items():
                    match value:
                        case bool():
                            widget = QtWidgets.QCheckBox()
                        case str():
                            widget = QtWidgets.QLineEdit()
                        case int():
                            widget = QtWidgets.QSpinBox()
                        case list():
                            pass
                    config.add_handler(key, widget)
            
            layout = build_config_layout(config)
            tab.setLayout(layout)
            self.plugin_settings.addTab(tab, name)
    

    def populate_plugin_pipeline(self):
        self.plugin_pipeline.clear()

        self.plugin_pipeline.setRowCount(len(self.camera_widgets))
        self.plugin_pipeline.setVerticalHeaderLabels(self.camera_widgets.keys())

        self.plugin_pipeline.setColumnCount(len(self.plugins.keys()))
        self.plugin_pipeline.setHorizontalHeaderLabels(self.plugins.keys())

        checked_camera_names = [c.text() for c in get_checked_items(self.cam_list)]
        checked_plugin_names = [p.text() for p in get_checked_items(self.plugin_list)]

        for row, (camID, widget) in enumerate(self.camera_widgets.items()):
            for col, plugin_name in enumerate(self.plugins.keys()):
                item = QtWidgets.QTableWidgetItem()
                item.setTextAlignment(Qt.AlignmentFlag.AlignCenter)
                self.plugin_pipeline.setItem(row, col, item)

                if widget is not None: # Active
                    enabled_plugins = {type(plugin).__name__: plugin.active for plugin in widget.plugins}
                    plugin_active = enabled_plugins.get(plugin_name)
                    if plugin_active == None:
                        item.setText("Inactive")
                    elif plugin_active:
                        item.setText("Active")
                        item.setFlags(item.flags() | Qt.ItemFlag.ItemIsUserCheckable)
                        item.setCheckState(Qt.CheckState.Checked)
                    else:
                        item.setText("Paused")
                        item.setFlags(item.flags() | Qt.ItemFlag.ItemIsUserCheckable)
                        item.setCheckState(Qt.CheckState.Unchecked)
                elif camID in checked_camera_names: # Enabled
                    if plugin_name in checked_plugin_names:
                        item.setText("Enabled")
                        item.setFlags(item.flags() | Qt.ItemFlag.ItemIsUserCheckable)
                        item.setCheckState(Qt.CheckState.Checked)
                    else:
                        item.setText("Disabled")
                else:
                    item.setText("Disabled")
        
<<<<<<< HEAD
        # Re-adjust table to size
        self.plugin_pipeline.setRowCount(len(active_camera_names))
        self.plugin_pipeline.setVerticalHeaderLabels(active_camera_names)
        self.plugin_pipeline.setColumnCount(len(plugin_names))
        self.plugin_pipeline.setHorizontalHeaderLabels(plugin_names)

=======
>>>>>>> 08e75d22
        # self.plugin_pipeline.cellChanged.connect()
        self.plugin_pipeline.resizeColumnsToContents()

    def pause_camera_plugin(self, row, column):
        pass


    def start_camera_widgets(self):
        checked_camera_items = get_checked_items(self.cam_list)
        checked_plugin_items = get_checked_items(self.plugin_list)
        # Convert plugin items into corresponding class
        checked_plugins = [self.plugins[item.text()] for item in checked_plugin_items]
        if len(checked_plugins) == 0:
            print("At least one plugin must be selected")
            return

        screen_width = self.screen.width()
        for idx, cam_item in enumerate(checked_camera_items):
            camID = cam_item.text()
            cam_widget = self.camera_widgets[camID]
            if cam_widget is None: # Create new widget
                widget = CameraWidget(camera=self.cameras[camID], plugins=checked_plugins)
                x_pos = min(widget.width() * idx, screen_width - widget.width())
                y_pos = (widget.height() // 2) * (idx * widget.width() // screen_width)
                widget.move(x_pos,y_pos)
                self.camera_widgets[camID] = widget
                cam_item.setBackground(QtGui.QColorConstants.Green)

            elif cam_widget.paused: # Toggle paused widget to resume
                cam_widget.paused = False
                cam_item.setBackground(QtGui.QColorConstants.Green)

            self.camera_widgets[camID].show()

        self.populate_plugin_pipeline()

    def pause_camera_widgets(self):
        for cam_item in get_checked_items(self.cam_list):
            camID = cam_item.text()
            cam_widget = self.camera_widgets[camID]
            if cam_widget is not None:
                cam_widget.paused = True
                cam_item.setBackground(QtGui.QColorConstants.LightGray)

    def stop_camera_widgets(self):
        for cam_item in get_checked_items(self.cam_list):
            camID = cam_item.text()
            cam_widget = self.camera_widgets[camID]
            if cam_widget is not None:
                self.camera_widgets[camID] = None
                cam_widget.close_widget()
                cam_item.setBackground(QtGui.QColorConstants.White)

    def closeEvent(self, event):
        for cam_widget in self.camera_widgets.values():
            if cam_widget is not None:
                cam_widget.close_widget()
        # Wait for threads to stop TODO: More sophisticated way to wait for threads to stop
        time.sleep(0.5)

        # Release camera-specific resources
        for cam_type in self.camera_models:
            cam_type.releaseResources()

        event.accept() # let the window close


def get_checked_items(check_list: QtWidgets.QListWidget) -> list:
    checked = []
    for idx in range(check_list.count()):
        item = check_list.item(idx)
        if item.checkState() == Qt.CheckState.Checked:
            checked.append(item)
    return checked<|MERGE_RESOLUTION|>--- conflicted
+++ resolved
@@ -206,15 +206,6 @@
                 else:
                     item.setText("Disabled")
         
-<<<<<<< HEAD
-        # Re-adjust table to size
-        self.plugin_pipeline.setRowCount(len(active_camera_names))
-        self.plugin_pipeline.setVerticalHeaderLabels(active_camera_names)
-        self.plugin_pipeline.setColumnCount(len(plugin_names))
-        self.plugin_pipeline.setHorizontalHeaderLabels(plugin_names)
-
-=======
->>>>>>> 08e75d22
         # self.plugin_pipeline.cellChanged.connect()
         self.plugin_pipeline.resizeColumnsToContents()
 
